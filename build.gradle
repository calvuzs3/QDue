--- conflicted
+++ resolved
@@ -2,11 +2,7 @@
 buildscript {
     ext {
         APP_REVISION = 6
-<<<<<<< HEAD
-        APP_VERSION = '1.6.21'
-=======
-        APP_VERSION = '1.6.22'
->>>>>>> ff8da144
+        APP_VERSION = '1.6.20'
 
         // release 1.4.1
 //        APP_REVISION = 5
