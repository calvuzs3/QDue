--- conflicted
+++ resolved
@@ -16,7 +16,6 @@
         android:icon="@mipmap/ic_launcher"
         android:label="@string/app_name"
         android:roundIcon="@mipmap/ic_launcher_round"
-<<<<<<< HEAD
         android:supportsRtl="true">
 
 
@@ -34,24 +33,14 @@
             android:theme="@style/Theme.SmartShifts"
             android:screenOrientation="portrait"
             android:label="@string/setup_wizard_title" />
-=======
-        android:supportsRtl="true"
-        android:theme="@style/Theme.QDue"
-        >
->>>>>>> 80a615f1
 
         <!-- WelcomeActivity -->
         <activity
             android:name=".ui.features.welcome.presentation.WelcomeActivity"
             android:exported="false"
-<<<<<<< HEAD
-            android:theme="@style/Theme.QDue.Welcome" />
-        <!--            android:screenOrientation="portrait"-->
-=======
             android:screenOrientation="portrait"
             />
 <!--        android:theme="@style/Theme.QDue.Welcome"-->
->>>>>>> 80a615f1
 
         <!-- MainActivity -->
         <activity
