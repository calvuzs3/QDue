--- conflicted
+++ resolved
@@ -50,10 +50,10 @@
     <string name="qd_preference_scheme_start_month" translatable="false">preference_scheme_start_month</string>
     <string name="qd_preference_scheme_start_year" translatable="false">preference_scheme_start_year</string>
 
-    <!--    <string name="qd_preference_scheme_start_day">7</string>-->
-    <!--    <string name="qd_preference_scheme_start_month">11</string>-->
-    <!--    <string name="qd_preference_scheme_start_year">2018</string>-->
-    <!--    -->
+<!--    <string name="qd_preference_scheme_start_day">7</string>-->
+<!--    <string name="qd_preference_scheme_start_month">11</string>-->
+<!--    <string name="qd_preference_scheme_start_year">2018</string>-->
+<!--    -->
     <!-- Dialog warning e conferma -->
     <string name="scheme_date_warning_title">Attenzione: Modifica Data Schema</string>
     <string name="scheme_date_warning_message">La data di inizio schema influenza significativamente la rotazione dei turni.\n\nSi consiglia di:\n• Accettare la data proposta inizialmente (07/11/2018)\n• Modificare solo se necessario\n• Verificare i turni dopo la modifica\n\nVuoi procedere?</string>
@@ -159,11 +159,7 @@
     <string name="header_wednesday">GIO</string>
     <string name="header_friday">VEN</string>
     <string name="header_saturday">SAB</string>
-<<<<<<< HEAD
-    <string name="placeholder_calendar_month">month</string>
-=======
     <string name="placeholder_calendar_month" translatable="false">month</string>
->>>>>>> 80a615f1
     <string name="progress_bar_loading">Caricamento…</string>
 
     <!-- Legenda -->
@@ -398,22 +394,6 @@
 
 
     <!-- Strings for proto -->
-<<<<<<< HEAD
-    <string name="nav_header_about">About</string>
-
-    <!-- ==================== Additional Strings EVENTS ==================== -->
-    <string name="events_activity_title">Events Management</string>
-    <string name="events_empty_title">No Events Found</string>
-    <string name="events_empty_message">Import events from JSON files or create new ones</string>
-    <string name="events_import_success">Successfully imported %d events</string>
-    <string name="events_import_error">Failed to import events: %s</string>
-    <string name="events_export_error">Failed to export events: %s</string>
-    <string name="events_clear_all_title">Clear All Events</string>
-    <string name="events_clear_all_message">Are you sure you want to delete all local events? This action cannot be undone.</string>
-    <string name="events_clear_all_confirm">Clear All</string>
-    <string name="action_import_file">Import from File</string>
-    <string name="action_export_file">Export to File</string>
-=======
     <string name="error_loading_data">Errore caricamento dati (proto)</string>
     <string name="nav_header_about" translatable="false">About</string>
 
@@ -430,7 +410,6 @@
     <string name="events_clear_all_confirm">Pulisci tutto</string>
     <string name="action_import_file">Importa da File</string>
     <string name="action_export_file">Esporta su File</string>
->>>>>>> 80a615f1
     <string name="action_clear_all">Pulisci tutti gli eventi</string>
     <string name="btn_import_first">Importa Eventi</string>
     <string name="location">Luogo</string>
@@ -481,18 +460,6 @@
     <string name="backup_cleaned_success">Tutti i backups sono stati eliminati</string>
 
     <!-- Export/Import Messages -->
-<<<<<<< HEAD
-    <string name="export_events_title">Export Events</string>
-    <string name="export_processing">Exporting events...</string>
-    <string name="export_failed">Export failed</string>
-    <string name="export_no_events">No events to export</string>
-
-    <!-- Common Actions -->
-    <string name="action_enable">Enable</string>
-    <string name="action_disable">Disable</string>
-    <string name="action_preview">Preview</string>
-    <string name="action_restore">Restore</string>
-=======
     <string name="export_events_title">Esporta Eventi</string>
     <string name="export_processing">Esportando eventi…</string>
     <string name="export_success">Eventi esportati correttamente</string>
@@ -507,7 +474,6 @@
     <string name="action_cancel">Annulla</string>
     <string name="action_ok">OK</string>
     <string name="action_close">Chiudi</string>
->>>>>>> 80a615f1
     <string name="today">Oggi</string>
     <string name="text_no_event_available">Nessun evento disponibile</string>
     <string name="import_events_from_JSON_file_or_manually_add_event">Importa eventi da file JSON o aggiungi nuovi eventi manualmente</string>
@@ -559,14 +525,7 @@
     <string name="event_detail_title">Dettagli Evento</string>
     <string name="add_new_event">Aggiungi nuovo evento</string>
 
-    <!-- Event Action Strings -->
-    <string name="action_edit_event">Modifica</string>
-    <string name="action_delete_events">Elimina</string>
-    <string name="action_share_events">Condividi</string>
-    <string name="action_export_events">Esporta</string>
-    <string name="action_copy_event">Copia</string>
-    <string name="action_duplicate_event">Duplica</string>
-    <string name="action_add_to_calendar">Calendario</string>
+    <!-- Menu Actions -->
     <string name="action_import_events">Importa Eventi</string>
     <string name="action_refresh_events">Aggiorna</string>
     <string name="action_search_events">Cerca Eventi</string>
@@ -667,8 +626,6 @@
     <string name="event_selection_count_single">%d evento</string>
     <string name="event_selection_count_multiple">%d eventi</string>
 
-<<<<<<< HEAD
-=======
     <!-- Confirmation Dialogs -->
     <string name="confirm_delete_single_event">Eliminare l\'evento \"%s\"?</string>
     <string name="confirm_delete_multiple_events">Eliminare %d eventi selezionati?</string>
@@ -683,7 +640,6 @@
 
 
 
->>>>>>> 80a615f1
     <!-- ============================================ -->
     <!-- WELCOME ACTIVITY STRINGS -->
     <!-- ============================================ -->
@@ -768,6 +724,7 @@
     <string name="team_selected_letter_format">Squadra %1$s selezionata</string>         <!-- "Squadra A selezionata" -->
 
     <!-- Team Names and Descriptions -->
+    <string name="team_name_format">Squadra %1$d</string>
     <string name="team_description_format">Turni coordinati squadra %1$d</string>
     <string name="team_selected_format">Squadra %1$d selezionata</string>
     <string name="selected_team_label">Squadra selezionata:</string>
@@ -1039,17 +996,6 @@
     <string name="text_package_name_semicolon">Nome Package:</string>
     <string name="text_author">Autore:</string>
     <string name="text_advanced_features">Features Avanzate</string>
-<<<<<<< HEAD
-    <string name="menu_title_smartshifts">SmartShifts</string>
-    <string name="placeholder_14_32">14:32</string>
-    <string name="placeholder_smartshifts_export_json">smartshifts_export_20250720_143255.json</string>
-    <string name="placeholder_mb">2.3 MB</string>
-    <string name="placeholder_12_secondi">12 secondi</string>
-    <string name="restore_from_previous_backups">Ripristina da backup precedenti</string>
-    <string name="common_yesterday">Ieri</string>
-
-
-=======
     <string name="toolbar_action">Azione</string>
     <string name="text_settings_reboot_app_to_apply_dynamic_colors">Riavvia l\'app per applicare completamente i colori dinamici</string>
     <string name="text_event_edit_base_info">Informazioni Base</string>
@@ -1244,7 +1190,6 @@
     <string name="text_event_not_found">Evento non trovato</string>
     <string name="text_error_loading_event">Errore nel caricamento dell\'evento</string>
     <string name="text_event_id_not_valid">ID evento non valido</string>
->>>>>>> 80a615f1
 
     <!-- ======================================================================= -->
 
