<?xml version="1.0" encoding="utf-8"?>
<resources>
    <!-- ============================================ -->
    <!-- STANDARDIZED SPACING SYSTEM -->
    <!-- Material 3 compliant 8dp grid system -->
    <!-- ============================================ -->

    <!-- Base spacing units -->
    <dimen name="spacing_xxxs">1dp</dimen>    <!-- Extra Extra Extra small -->
    <dimen name="spacing_xxs">2dp</dimen>     <!-- Extra Extra small -->
    <dimen name="spacing_xs">4dp</dimen>      <!-- Extra small -->
    <dimen name="spacing_s">8dp</dimen>       <!-- Small -->
    <dimen name="spacing_sm">12dp</dimen>     <!-- Small Medium -->
    <dimen name="spacing_m">16dp</dimen>      <!-- Medium (standard) -->
    <dimen name="spacing_ml">20dp</dimen>     <!-- Medium Large -->
    <dimen name="spacing_l">24dp</dimen>      <!-- Large -->
    <dimen name="spacing_xl">32dp</dimen>     <!-- Extra large -->
    <dimen name="spacing_xxl">48dp</dimen>    <!-- Double extra large -->

    <!-- ============================================ -->
    <!-- CONTENT SPACING -->
    <!-- ============================================ -->

    <!-- Screen margins -->
    <dimen name="screen_margin_horizontal">@dimen/spacing_m</dimen>
    <dimen name="screen_margin_vertical">@dimen/spacing_m</dimen>

    <!-- Content padding -->
    <dimen name="content_padding">@dimen/spacing_m</dimen>
    <dimen name="content_padding_large">@dimen/spacing_l</dimen>

    <!-- Item spacing -->
    <dimen name="item_margin">@dimen/spacing_s</dimen>
    <dimen name="item_padding">@dimen/spacing_m</dimen>
    <dimen name="item_padding_small">@dimen/spacing_s</dimen>

    <!-- ============================================ -->
    <!-- COMPONENT DIMENSIONS -->
    <!-- ============================================ -->

    <!-- Touch targets (Material Design guidelines) -->
    <dimen name="touch_target_min">48dp</dimen>
    <dimen name="button_height">48dp</dimen>
    <dimen name="fab_size">56dp</dimen>
    <dimen name="fab_margin">@dimen/spacing_m</dimen>
    <dimen name="fab_margin_bottom">185dp</dimen>   <!-- Portrait mode -->
    <dimen name="fab_elevation">@dimen/spacing_s</dimen>

    <!-- Toolbar and AppBar -->
    <!--    <dimen name="toolbar_height">56dp</dimen>  defined at bottom -->
    <dimen name="appbar_elevation">4dp</dimen>

    <!-- Card components -->
    <dimen name="card_corner_radius">12dp</dimen>
    <dimen name="card_elevation">2dp</dimen>
    <dimen name="card_margin">@dimen/spacing_s</dimen>
    <dimen name="card_padding">@dimen/spacing_m</dimen>

    <!-- ============================================ -->
    <!-- CALENDAR SPECIFIC -->
    <!-- ============================================ -->

    <!-- Calendar day cells -->
    <dimen name="calendar_day_size">48dp</dimen>
    <dimen name="calendar_day_margin">1dp</dimen>
    <dimen name="calendar_day_padding">@dimen/spacing_xs</dimen>
    <dimen name="calendar_day_corner_radius">8dp</dimen>

    <!-- Shift indicators -->
    <dimen name="shift_indicator_height">3dp</dimen>
    <dimen name="shift_indicator_corner_radius">2dp</dimen>

    <!-- Month headers -->
    <dimen name="month_header_padding_vertical">@dimen/spacing_m</dimen>
    <dimen name="month_header_padding_horizontal">@dimen/spacing_s</dimen>

    <!-- ============================================ -->
    <!-- DAYS LIST SPECIFIC -->
    <!-- ============================================ -->

    <!-- Row dimensions -->
    <dimen name="dayslist_row_height">56dp</dimen>
    <dimen name="dayslist_row_padding_vertical">@dimen/spacing_s</dimen>
    <dimen name="dayslist_row_padding_horizontal">@dimen/spacing_m</dimen>

    <!-- Column widths -->
    <dimen name="dayslist_day_column_width">48dp</dimen>
    <dimen name="dayslist_weekday_column_width">80dp</dimen>
    <dimen name="dayslist_shift_column_width">40dp</dimen>
    <dimen name="column_min_width">20dp</dimen>

    <!-- Header -->
    <dimen name="dayslist_header_height">48dp</dimen>
    <dimen name="dayslist_header_padding">@dimen/spacing_s</dimen>

    <!-- Dividers -->
    <dimen name="divider_height">1dp</dimen>
    <dimen name="divider_thick">2dp</dimen>


    <!-- ============================================ -->
    <!-- DIALOG SPECIFIC -->
    <!-- ============================================ -->

    <dimen name="legenda_text_size">14sp</dimen>
    <dimen name="dialog_padding">@dimen/spacing_l</dimen>

    <!-- ============================================ -->
    <!-- COMMON SPECIFIC -->
    <!-- ============================================ -->

    <dimen name="column_header_padding">@dimen/spacing_s</dimen>

    <!-- ============================================ -->
    <!-- NAVIGATION COMPONENTS -->
    <!-- ============================================ -->

    <!-- Bottom Navigation -->
    <dimen name="bottom_nav_height">80dp</dimen>
    <dimen name="bottom_nav_icon_size">24dp</dimen>

    <!-- Sidebar Navigation -->
    <dimen name="sidebar_width">320dp</dimen>
    <dimen name="sidebar_header_height">72dp</dimen>
    <dimen name="sidebar_item_height">48dp</dimen>
    <dimen name="sidebar_item_padding_horizontal">@dimen/spacing_m</dimen>
    <dimen name="sidebar_item_padding_vertical">12dp</dimen>

    <!-- Navigation icons -->
    <dimen name="nav_icon_size">24dp</dimen>
    <dimen name="nav_icon_size_small">20dp</dimen>

    <!-- ============================================ -->
    <!-- RESPONSIVE BREAKPOINTS -->
    <!-- ============================================ -->

    <!-- Content max width for readability -->
    <dimen name="content_max_width">600dp</dimen>
    <dimen name="list_max_width">500dp</dimen>

    <!-- Tablet specific -->
    <dimen name="tablet_margin">@dimen/spacing_xl</dimen>
    <dimen name="tablet_sidebar_width">360dp</dimen>

    <!-- ============================================ -->
    <!-- TEXT AND TYPOGRAPHY -->
    <!-- ============================================ -->

    <!-- Line spacing -->
    <dimen name="text_line_spacing">4dp</dimen>
    <dimen name="text_badge_size">10dp</dimen>
    <dimen name="text_number_size">16sp</dimen>
    <dimen name="text_shift_name_size">24dp</dimen>

    <!-- Icon and text spacing -->
    <dimen name="icon_text_spacing">@dimen/spacing_s</dimen>

    <!-- ============================================ -->
    <!-- ELEVATION LEVELS -->
    <!-- Material Design elevation scale -->
    <!-- ============================================ -->

    <dimen name="elevation_none">0dp</dimen>
    <dimen name="elevation_card">2dp</dimen>
    <dimen name="elevation_fab">6dp</dimen>
    <dimen name="elevation_navbar">8dp</dimen>
    <dimen name="elevation_sidebar">12dp</dimen>
    <dimen name="elevation_dialog">24dp</dimen>


    <!-- ============================================ -->
    <!-- APPBAR DIMENSIONS -->
    <!-- ============================================ -->

    <!-- Toolbar sizing -->
    <dimen name="toolbar_height">56dp</dimen>
    <dimen name="toolbar_elevation">4dp</dimen>
    <dimen name="toolbar_corner_radius">0dp</dimen>

    <!-- Logo/branding sizing -->
    <dimen name="toolbar_logo_size">32dp</dimen>
    <dimen name="toolbar_logo_padding">6dp</dimen>
    <dimen name="toolbar_logo_margin">8dp</dimen>

    <!-- Content insets -->
    <dimen name="toolbar_content_inset_start">72dp</dimen>
    <dimen name="toolbar_content_inset_start_with_nav">16dp</dimen>
    <dimen name="toolbar_content_inset_end">16dp</dimen>

    <!-- Typography spacing -->
    <dimen name="toolbar_title_margin_start">12dp</dimen>
    <dimen name="toolbar_subtitle_margin_top">-2dp</dimen>


    <!-- ============================================ -->
    <!-- DRAWER DIMENSIONS -->
    <!-- ============================================ -->

    <!-- Drawer sizing -->
    <dimen name="nav_drawer_width">320dp</dimen>
    <dimen name="drawer_header_height">140dp</dimen>

    <!-- Header icon -->
    <dimen name="drawer_header_icon_size">48dp</dimen>
    <dimen name="drawer_header_icon_margin">12dp</dimen>
    <dimen name="drawer_header_icon_padding">8dp</dimen>
<<<<<<< HEAD

    <dimen name="progress_bar_corner_radius">@dimen/spacing_xs</dimen>
    <dimen name="card_elevation_high">@dimen/spacing_s</dimen>
    <dimen name="card_elevation_low">@dimen/spacing_xxs</dimen>
    <dimen name="card_elevation_medium">@dimen/spacing_xs</dimen>
=======
    <dimen name="spacing_ml">20dp</dimen>
    <dimen name="radius_floating_menu">28dp</dimen>
    <dimen name="radius_sm">12dp</dimen>
    <dimen name="radius_m">16dp</dimen>
>>>>>>> 80a615f1

</resources><|MERGE_RESOLUTION|>--- conflicted
+++ resolved
@@ -204,17 +204,14 @@
     <dimen name="drawer_header_icon_size">48dp</dimen>
     <dimen name="drawer_header_icon_margin">12dp</dimen>
     <dimen name="drawer_header_icon_padding">8dp</dimen>
-<<<<<<< HEAD
+    <dimen name="spacing_ml">20dp</dimen>
+    <dimen name="radius_floating_menu">28dp</dimen>
+    <dimen name="radius_sm">12dp</dimen>
+    <dimen name="radius_m">16dp</dimen>
 
     <dimen name="progress_bar_corner_radius">@dimen/spacing_xs</dimen>
     <dimen name="card_elevation_high">@dimen/spacing_s</dimen>
     <dimen name="card_elevation_low">@dimen/spacing_xxs</dimen>
     <dimen name="card_elevation_medium">@dimen/spacing_xs</dimen>
-=======
-    <dimen name="spacing_ml">20dp</dimen>
-    <dimen name="radius_floating_menu">28dp</dimen>
-    <dimen name="radius_sm">12dp</dimen>
-    <dimen name="radius_m">16dp</dimen>
->>>>>>> 80a615f1
 
 </resources>