--- conflicted
+++ resolved
@@ -487,19 +487,6 @@
             java.time.LocalDateTime now = java.time.LocalDateTime.now();
 
             if (now.isBefore(event.getStartTime())) {
-<<<<<<< HEAD
-                // Upcoming event
-                mStatusView.setText(R.string.text_scheduled_on);
-                mStatusIndicator.setBackgroundColor(getColorFromResource(R.color.status_upcoming));
-            } else if (now.isAfter(event.getEndTime())) {
-                // Past event
-                mStatusView.setText(R.string.text_finished);
-                mStatusIndicator.setBackgroundColor(getColorFromResource(R.color.status_past));
-            } else {
-                // Current event
-                mStatusView.setText(R.string.text_in_progress);
-                mStatusIndicator.setBackgroundColor(getColorFromResource(R.color.status_current));
-=======
                 // Upcoming event - use priority color
                 mStatusView.setText(R.string.text_scheduled_on);
                 mStatusIndicator.setBackgroundColor(getPriorityColorForEvent(event, R.color.status_upcoming));
@@ -534,7 +521,6 @@
                 default:
                     // For LOW priority, use the default status color (blue for upcoming, green for current)
                     return getColorFromResource(defaultColorRes);
->>>>>>> ff8da144
             }
         }
 
